class BrewRmtree < Formula
  homepage "https://github.com/beeftornado/homebrew-rmtree"
  url "https://github.com/beeftornado/homebrew-rmtree.git"
  version "1.1"

<<<<<<< HEAD
  head "https://github.com/beeftornado/homebrew-rmtree.git"

  skip_clean 'bin'
=======
  skip_clean "bin"
>>>>>>> f7899ccf

  def install
    bin.install "brew-rmtree.rb"
    (bin + "brew-rmtree.rb").chmod 0755
  end

  test do
    system "brew", "rmtree", "--help"
  end
end<|MERGE_RESOLUTION|>--- conflicted
+++ resolved
@@ -3,13 +3,9 @@
   url "https://github.com/beeftornado/homebrew-rmtree.git"
   version "1.1"
 
-<<<<<<< HEAD
   head "https://github.com/beeftornado/homebrew-rmtree.git"
 
-  skip_clean 'bin'
-=======
   skip_clean "bin"
->>>>>>> f7899ccf
 
   def install
     bin.install "brew-rmtree.rb"
